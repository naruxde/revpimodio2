# -*- coding: utf-8 -*-
"""RevPiModIO Helperklassen und Tools."""
__author__ = "Sven Sager"
__copyright__ = "Copyright (C) 2018 Sven Sager"
__license__ = "LGPLv3"

import queue
import warnings
from math import ceil
from threading import Event, Lock, Thread
from timeit import default_timer
from revpimodio2 import RISING, FALLING, BOTH


class EventCallback(Thread):

    """Thread fuer das interne Aufrufen von Event-Funktionen.

    Der Eventfunktion, welche dieser Thread aufruft, wird der Thread selber
    als Parameter uebergeben. Darauf muss bei der definition der Funktion
    geachtet werden z.B. "def event(th):". Bei umfangreichen Funktionen kann
    dieser ausgewertet werden um z.B. doppeltes Starten zu verhindern.
    Ueber EventCallback.ioname kann der Name des IO-Objekts abgerufen werden,
    welches das Event ausgeloest hast. EventCallback.iovalue gibt den Wert des
    IO-Objekts zum Ausloesezeitpunkt zurueck.
    Der Thread stellt das EventCallback.exit Event als Abbruchbedingung fuer
    die aufgerufene Funktion zur Verfuegung.
    Durch Aufruf der Funktion EventCallback.stop() wird das exit-Event gesetzt
    und kann bei Schleifen zum Abbrechen verwendet werden.
    Mit dem .exit() Event auch eine Wartefunktion realisiert
    werden: "th.exit.wait(0.5)" - Wartet 500ms oder bricht sofort ab, wenn
    fuer den Thread .stop() aufgerufen wird.

    while not th.exit.is_set():
        # IO-Arbeiten
        th.exit.wait(0.5)

    """

    __slots__ = "daemon", "exit", "func", "ioname", "iovalue"

    def __init__(self, func, name, value):
        """Init EventCallback class.

        @param func Funktion die beim Start aufgerufen werden soll
        @param name IO-Name
        @param value IO-Value zum Zeitpunkt des Events

        """
        super().__init__()
        self.daemon = True
        self.exit = Event()
        self.func = func
        self.ioname = name
        self.iovalue = value

    def run(self):
        """Ruft die registrierte Funktion auf."""
        self.func(self)

    def stop(self):
        """Setzt das exit-Event mit dem die Funktion beendet werden kann."""
        self.exit.set()


class Cycletools():

    """Werkzeugkasten fuer Cycleloop-Funktion.

    Diese Klasse enthaelt Werkzeuge fuer Zyklusfunktionen, wie Taktmerker
    und Flankenmerker.
    Zu beachten ist, dass die Flankenmerker beim ersten Zyklus alle den Wert
    True haben! Ueber den Merker Cycletools.first kann ermittelt werden,
    ob es sich um den ersten Zyklus handelt.

    Taktmerker flag1c, flag5c, flag10c, usw. haben den als Zahl angegebenen
    Wert an Zyklen jeweils False und True.
    Beispiel: flag5c hat 5 Zyklen den Wert False und in den naechsten 5 Zyklen
    den Wert True.

    Flankenmerker flank5c, flank10c, usw. haben immer im, als Zahl angebenen
    Zyklus fuer einen Zyklusdurchlauf den Wert True, sonst False.
    Beispiel: flank5c hat immer alle 5 Zyklen den Wert True.

    Diese Merker koennen z.B. verwendet werden um, an Outputs angeschlossene,
    Lampen synchron blinken zu lassen.

    """

    __slots__ = "__cycle", "__cycletime", "__ucycle", \
        "__dict_ton", "__dict_tof", "__dict_tp", "first", \
        "flag1c", "flag5c", "flag10c", "flag15c", "flag20c", \
        "flank5c", "flank10c", "flank15c", "flank20c", "var"

    def __init__(self, cycletime):
        """Init Cycletools class."""
        self.__cycle = 0
        self.__cycletime = cycletime
        self.__ucycle = 0
        self.__dict_ton = {}
        self.__dict_tof = {}
        self.__dict_tp = {}

        # Taktmerker
        self.first = True
        self.flag1c = False
        self.flag5c = False
        self.flag10c = False
        self.flag15c = False
        self.flag20c = False

        # Flankenmerker
        self.flank5c = True
        self.flank10c = True
        self.flank15c = True
        self.flank20c = True

        # Benutzerdaten
        class Var:
            pass
        self.var = Var()

    def _docycle(self):
        """Zyklusarbeiten."""
        # Einschaltverzoegerung
        for tof in self.__dict_tof:
            if self.__dict_tof[tof] > 0:
                self.__dict_tof[tof] -= 1

        # Ausschaltverzoegerung
        for ton in self.__dict_ton:
            if self.__dict_ton[ton][1]:
                if self.__dict_ton[ton][0] > 0:
                    self.__dict_ton[ton][0] -= 1
                self.__dict_ton[ton][1] = False
            else:
                self.__dict_ton[ton][0] = -1

        # Impuls
        for tp in self.__dict_tp:
            if self.__dict_tp[tp][1]:
                if self.__dict_tp[tp][0] > 0:
                    self.__dict_tp[tp][0] -= 1
                else:
                    self.__dict_tp[tp][1] = False
            else:
                self.__dict_tp[tp][0] = -1

        # Flankenmerker
        self.flank5c = False
        self.flank10c = False
        self.flank15c = False
        self.flank20c = False

        # Logische Flags
        self.first = False
        self.flag1c = not self.flag1c

        # Berechnete Flags
        self.__cycle += 1
        if self.__cycle == 5:
            self.__ucycle += 1
            if self.__ucycle == 3:
                self.flank15c = True
                self.flag15c = not self.flag15c
                self.__ucycle = 0
            if self.flag5c:
                if self.flag10c:
                    self.flank20c = True
                    self.flag20c = not self.flag20c
                self.flank10c = True
                self.flag10c = not self.flag10c
            self.flank5c = True
            self.flag5c = not self.flag5c
            self.__cycle = 0

    def get_tof(self, name):
        """Wert der Ausschaltverzoegerung.
        @param name Eindeutiger Name des Timers
        @return Wert <class 'bool'> der Ausschaltverzoegerung"""
        return self.__dict_tof.get(name, 0) > 0

    def get_tofc(self, name):
        """Wert der Ausschaltverzoegerung.
        @param name Eindeutiger Name des Timers
        @return Wert <class 'bool'> der Ausschaltverzoegerung"""
        return self.__dict_tof.get(name, 0) > 0

    def set_tof(self, name, milliseconds):
        """Startet bei Aufruf einen ausschaltverzoegerten Timer.

        @param name Eindeutiger Name fuer Zugriff auf Timer
        @param milliseconds Verzoegerung in Millisekunden

        """
        self.__dict_tof[name] = ceil(milliseconds / self.__cycletime)

    def set_tofc(self, name, cycles):
        """Startet bei Aufruf einen ausschaltverzoegerten Timer.

        @param name Eindeutiger Name fuer Zugriff auf Timer
        @param cycles Zyklusanzahl, der Verzoegerung wenn nicht neu gestartet

        """
        self.__dict_tof[name] = cycles

    def get_ton(self, name):
        """Einschaltverzoegerung.
        @param name Eindeutiger Name des Timers
        @return Wert <class 'bool'> der Einschaltverzoegerung"""
        return self.__dict_ton.get(name, [-1])[0] == 0

    def get_tonc(self, name):
        """Einschaltverzoegerung.
        @param name Eindeutiger Name des Timers
        @return Wert <class 'bool'> der Einschaltverzoegerung"""
        return self.__dict_ton.get(name, [-1])[0] == 0

    def set_ton(self, name, milliseconds):
        """Startet einen einschaltverzoegerten Timer.

        @param name Eindeutiger Name fuer Zugriff auf Timer
        @param milliseconds Millisekunden, der Verzoegerung wenn neu gestartet

        """
        if self.__dict_ton.get(name, [-1])[0] == -1:
            self.__dict_ton[name] = \
                [ceil(milliseconds / self.__cycletime), True]
        else:
            self.__dict_ton[name][1] = True

    def set_tonc(self, name, cycles):
        """Startet einen einschaltverzoegerten Timer.

        @param name Eindeutiger Name fuer Zugriff auf Timer
        @param cycles Zyklusanzahl, der Verzoegerung wenn neu gestartet

        """
        if self.__dict_ton.get(name, [-1])[0] == -1:
            self.__dict_ton[name] = [cycles, True]
        else:
            self.__dict_ton[name][1] = True

    def get_tp(self, name):
        """Impulstimer.
        @param name Eindeutiger Name des Timers
        @return Wert <class 'bool'> des Impulses"""
        return self.__dict_tp.get(name, [-1])[0] > 0

    def get_tpc(self, name):
        """Impulstimer.
        @param name Eindeutiger Name des Timers
        @return Wert <class 'bool'> des Impulses"""
        return self.__dict_tp.get(name, [-1])[0] > 0

    def set_tp(self, name, milliseconds):
        """Startet einen Impuls Timer.

        @param name Eindeutiger Name fuer Zugriff auf Timer
        @param milliseconds Millisekunden, die der Impuls anstehen soll

        """
        if self.__dict_tp.get(name, [-1])[0] == -1:
            self.__dict_tp[name] = \
                [ceil(milliseconds / self.__cycletime), True]
        else:
            self.__dict_tp[name][1] = True

    def set_tpc(self, name, cycles):
        """Startet einen Impuls Timer.

        @param name Eindeutiger Name fuer Zugriff auf Timer
        @param cycles Zyklusanzahl, die der Impuls anstehen soll

        """
        if self.__dict_tp.get(name, [-1])[0] == -1:
            self.__dict_tp[name] = [cycles, True]
        else:
            self.__dict_tp[name][1] = True


class ProcimgWriter(Thread):

    """Klasse fuer Synchroniseriungs-Thread.

    Diese Klasse wird als Thread gestartet, wenn das Prozessabbild zyklisch
    synchronisiert werden soll. Diese Funktion wird hauptsaechlich fuer das
    Event-Handling verwendet.

    """

    __slots__ = "__dict_delay", "__eventth", "_eventqth", "__eventwork", \
        "_adjwait", "_eventq", "_modio", \
        "_refresh", "_work", "daemon", "lck_refresh", "newdata"

    def __init__(self, parentmodio):
        """Init ProcimgWriter class.
        @param parentmodio Parent Object"""
        super().__init__()
        self.__dict_delay = {}
        self.__eventth = Thread(target=self.__exec_th)
        self._eventqth = queue.Queue()
        self.__eventwork = False
        self._adjwait = 0
        self._eventq = queue.Queue()
        self._modio = parentmodio
        self._refresh = 0.05
        self._work = Event()

        self.daemon = True
        self.lck_refresh = Lock()
        self.newdata = Event()

    def __check_change(self, dev):
        """Findet Aenderungen fuer die Eventueberwachung."""
        for io_event in dev._dict_events:

            if dev._ba_datacp[io_event._slc_address] == \
                    dev._ba_devdata[io_event._slc_address]:
                continue

            if io_event._bitaddress >= 0:
                boolcp = bool(int.from_bytes(
                    dev._ba_datacp[io_event._slc_address],
                    byteorder=io_event._byteorder
                ) & 1 << io_event._bitaddress)
                boolor = bool(int.from_bytes(
                    dev._ba_devdata[io_event._slc_address],
                    byteorder=io_event._byteorder
                ) & 1 << io_event._bitaddress)

                if boolor == boolcp:
                    continue

                for regfunc in dev._dict_events[io_event]:
                    if regfunc.edge == BOTH \
                            or regfunc.edge == RISING and boolor \
                            or regfunc.edge == FALLING and not boolor:
                        if regfunc.delay == 0:
                            if regfunc.as_thread:
                                self._eventqth.put(
                                    (regfunc, io_event._name, io_event.value),
                                    False
                                )
                            else:
                                self._eventq.put(
                                    (regfunc, io_event._name, io_event.value),
                                    False
                                )
                        else:
                            # Verzögertes Event in dict einfügen
                            tup_fire = (
                                regfunc, io_event._name, io_event.value,
                                io_event,
                            )
                            if regfunc.overwrite \
                                    or tup_fire not in self.__dict_delay:
                                self.__dict_delay[tup_fire] = ceil(
                                    regfunc.delay / 1000 / self._refresh
                                )
            else:
                for regfunc in dev._dict_events[io_event]:
                    if regfunc.delay == 0:
                        if regfunc.as_thread:
                            self._eventqth.put(
                                (regfunc, io_event._name, io_event.value),
                                False
                            )
                        else:
                            self._eventq.put(
                                (regfunc, io_event._name, io_event.value),
                                False
                            )
                    else:
                        # Verzögertes Event in dict einfügen
                        tup_fire = (
                            regfunc, io_event._name, io_event.value,
                            io_event,
                        )
                        if regfunc.overwrite \
                                or tup_fire not in self.__dict_delay:
                            self.__dict_delay[tup_fire] = ceil(
                                regfunc.delay / 1000 / self._refresh
                            )

        # Nach Verarbeitung aller IOs die Bytes kopieren (Lock ist noch drauf)
        dev._ba_datacp = dev._ba_devdata[:]

    def __exec_th(self):
        """Laeuft als Thread, der Events als Thread startet."""
        while self.__eventwork:
            try:
                tup_fireth = self._eventqth.get(timeout=1)
                th = EventCallback(
                    tup_fireth[0].func, tup_fireth[1], tup_fireth[2]
                )
                th.start()
            except queue.Empty:
                pass

    def _collect_events(self, value):
        """Aktiviert oder Deaktiviert die Eventueberwachung.
        @param value True aktiviert / False deaktiviert
        @return True, wenn Anforderung erfolgreich war"""
        if type(value) != bool:
            raise TypeError("value must be <class 'bool'>")

        # Nur starten, wenn System läuft
        if not self.is_alive():
            self.__eventwork = False
            return False

        if self.__eventwork != value:
            with self.lck_refresh:
                self.__eventwork = value
                if not value:
                    # Nur leeren beim deaktivieren
<<<<<<< HEAD
                    self.__eventqth = queue.Queue()
=======
                    self._eventqth = queue.Queue()
>>>>>>> 11ceb6f4
                    self._eventq = queue.Queue()
                    self.__dict_delay = {}

            # Threadmanagement
            if value and not self.__eventth.is_alive():
                self.__eventth = Thread(target=self.__exec_th)
                self.__eventth.daemon = True
                self.__eventth.start()

        return True

    def get_refresh(self):
        """Gibt Zykluszeit zurueck.
        @return <class 'int'> Zykluszeit in Millisekunden"""
        return int(self._refresh * 1000)

    def run(self):
        """Startet die automatische Prozessabbildsynchronisierung."""
        fh = self._modio._create_myfh()
        self._adjwait = self._refresh

        mrk_warn = True

        while not self._work.is_set():
            ot = default_timer()

            # Lockobjekt holen und Fehler werfen, wenn nicht schnell genug
            if not self.lck_refresh.acquire(timeout=self._adjwait):
                warnings.warn(
                    "cycle time of {0} ms exceeded during executing function"
                    "".format(int(self._refresh * 1000)),
                    RuntimeWarning
                )
                # Nur durch cycleloop erreichbar - keine verzögerten Events
                continue

            try:
                fh.seek(0)
                bytesbuff = bytearray(fh.read(self._modio._length))

                if self._modio._monitoring or self._modio._direct_output:
                    # Inputs und Outputs in Puffer
                    for dev in self._modio._lst_refresh:
                        with dev._filelock:
                            dev._ba_devdata[:] = bytesbuff[dev._slc_devoff]
                            if self.__eventwork \
                                    and len(dev._dict_events) > 0 \
                                    and dev._ba_datacp != dev._ba_devdata:
                                self.__check_change(dev)

                else:
                    # Inputs in Puffer, Outputs in Prozessabbild
                    for dev in self._modio._lst_refresh:
                        with dev._filelock:
                            dev._ba_devdata[dev._slc_inp] = \
                                bytesbuff[dev._slc_inpoff]
                            if self.__eventwork\
                                    and len(dev._dict_events) > 0 \
                                    and dev._ba_datacp != dev._ba_devdata:
                                self.__check_change(dev)

                            fh.seek(dev._slc_outoff.start)
                            fh.write(dev._ba_devdata[dev._slc_out])

                    if self._modio._buffedwrite:
                        fh.flush()

            except IOError as e:
                self._modio._gotioerror("autorefresh", e, mrk_warn)
                mrk_warn = self._modio._debug == -1
                self.lck_refresh.release()
                continue

            else:
                if not mrk_warn:
                    if self._modio._debug == 0:
                        warnings.warn(
                            "recover from io errors on process image",
                            RuntimeWarning
                        )
                    else:
                        warnings.warn(
                            "recover from io errors on process image - total "
                            "count of {0} errors now"
                            "".format(self._modio._ioerror),
                            RuntimeWarning
                        )
                mrk_warn = True

                # Alle aufwecken
                self.lck_refresh.release()
                self.newdata.set()

            finally:
                # Verzögerte Events prüfen
                if self.__eventwork:
                    for tup_fire in tuple(self.__dict_delay.keys()):
                        if tup_fire[0].overwrite and \
                                tup_fire[3].value != tup_fire[2]:
                            del self.__dict_delay[tup_fire]
                        else:
                            self.__dict_delay[tup_fire] -= 1
                            if self.__dict_delay[tup_fire] <= 0:
                                # Verzögertes Event übernehmen und löschen
                                if tup_fire[0].as_thread:
                                    self._eventqth.put(tup_fire, False)
                                else:
                                    self._eventq.put(tup_fire, False)
                                del self.__dict_delay[tup_fire]

                # Refresh abwarten
                self._work.wait(self._adjwait)

            # Wartezeit anpassen um echte self._refresh zu erreichen
            if default_timer() - ot >= self._refresh:
                self._adjwait -= 0.001
                if self._adjwait < 0:
                    warnings.warn(
                        "cycle time of {0} ms exceeded several times - can not"
                        " hold cycle time!".format(int(self._refresh * 1000)),
                        RuntimeWarning
                    )
                    self._adjwait = 0
            else:
                self._adjwait += 0.001

        # Alle am Ende erneut aufwecken
        self._collect_events(False)
        self.newdata.set()
        fh.close()

    def stop(self):
        """Beendet die automatische Prozessabbildsynchronisierung."""
        self._work.set()

    def set_refresh(self, value):
        """Setzt die Zykluszeit in Millisekunden.
        @param value <class 'int'> Millisekunden"""
        if type(value) == int and 5 <= value <= 2000:
            waitdiff = self._refresh - self._adjwait
            self._refresh = value / 1000
            self._adjwait = 0 if waitdiff < 0 else self._refresh - waitdiff
        else:
            raise ValueError(
                "refresh time must be 5 to 2000 milliseconds"
            )

    refresh = property(get_refresh, set_refresh)<|MERGE_RESOLUTION|>--- conflicted
+++ resolved
@@ -415,11 +415,7 @@
                 self.__eventwork = value
                 if not value:
                     # Nur leeren beim deaktivieren
-<<<<<<< HEAD
-                    self.__eventqth = queue.Queue()
-=======
                     self._eventqth = queue.Queue()
->>>>>>> 11ceb6f4
                     self._eventq = queue.Queue()
                     self.__dict_delay = {}
 
